--- conflicted
+++ resolved
@@ -75,30 +75,26 @@
     score = 0.
     n_test_samples = 0.
     for train, test in cv:
-<<<<<<< HEAD
         if isinstance(X, list) or isinstance(X, tuple):
             X_train = [X[i] for i, cond in enumerate(train) if cond]
             X_test = [X[i] for i, cond in enumerate(test) if cond]
         else:
+            if sp.issparse(X):
+                # slicing only works with indices, no masked array with sparse
+                # matrices
+                ind = np.arange(X.shape[0])
+                train = ind[train]
+                test = ind[test]
             X_train = X[train]
             X_test = X[test]
 
         clf.fit(X_train, y[train], **fit_params)
-=======
-        if sp.issparse(X):
-            # slicing only works with indices in sparse matrices
-            ind = np.arange(X.shape[0])
-            train = ind[train]
-            test = ind[test]
-
-        clf.fit(X[train], y[train], **fit_params)
->>>>>>> 0d907754
-        y_test = y[test]
+
         if loss_func is not None:
             y_pred = clf.predict(X_test)
-            this_score = -loss_func(y_test, y_pred)
+            this_score = -loss_func(y[test], y_pred)
         else:
-            this_score = clf.score(X_test, y_test)
+            this_score = clf.score(X_test, y[test])
         if iid:
             this_n_test_samples = y.shape[0]
             this_score *= this_n_test_samples
@@ -211,7 +207,12 @@
         """
         estimator = self.estimator
         if cv is None:
-            n_samples = X.shape[0]
+            if hasattr(X, 'shape'):
+                n_samples = X.shape[0]
+            else:
+                # support list of unstructured objects on which feature
+                # extraction will be applied later in the tranformer chain
+                n_samples = len(X)
             if y is not None and is_classifier(estimator):
                 cv = StratifiedKFold(y, k=3)
             else:
