"""
Extended math utilities.
"""
# Authors: Gael Varoquaux
#          Alexandre Gramfort
#          Alexandre T. Passos
#          Olivier Grisel
#          Lars Buitinck
#          Stefan van der Walt
#          Kyle Kastner
# License: BSD 3 clause

from __future__ import division
from functools import partial
import warnings

import numpy as np
from scipy import linalg
from scipy.sparse import issparse

from . import check_random_state, deprecated
from .fixes import np_version
from ._logistic_sigmoid import _log_logistic_sigmoid
from ..externals.six.moves import xrange
from .sparsefuncs_fast import csr_row_norms
from .validation import check_array, NonBLASDotWarning


def norm(x):
    """Compute the Euclidean or Frobenius norm of x.

    Returns the Euclidean norm when x is a vector, the Frobenius norm when x
    is a matrix (2-d array). More precise than sqrt(squared_norm(x)).
    """
    x = np.asarray(x)
    nrm2, = linalg.get_blas_funcs(['nrm2'], [x])
    return nrm2(x)


# Newer NumPy has a ravel that needs less copying.
if np_version < (1, 7, 1):
    _ravel = np.ravel
else:
    _ravel = partial(np.ravel, order='K')


def squared_norm(x):
    """Squared Euclidean or Frobenius norm of x.

    Returns the Euclidean norm when x is a vector, the Frobenius norm when x
    is a matrix (2-d array). Faster than norm(x) ** 2.
    """
    x = _ravel(x)
    return np.dot(x, x)


def row_norms(X, squared=False):
    """Row-wise (squared) Euclidean norm of X.

    Equivalent to np.sqrt((X * X).sum(axis=1)), but also supports CSR sparse
    matrices and does not create an X.shape-sized temporary.

    Performs no input validation.
    """
    if issparse(X):
        norms = csr_row_norms(X)
    else:
        norms = np.einsum('ij,ij->i', X, X)

    if not squared:
        np.sqrt(norms, norms)
    return norms


def fast_logdet(A):
    """Compute log(det(A)) for A symmetric

    Equivalent to : np.log(nl.det(A)) but more robust.
    It returns -Inf if det(A) is non positive or is not defined.
    """
    sign, ld = np.linalg.slogdet(A)
    if not sign > 0:
        return -np.inf
    return ld


def _impose_f_order(X):
    """Helper Function"""
    # important to access flags instead of calling np.isfortran,
    # this catches corner cases.
    if X.flags.c_contiguous:
        return check_array(X.T, copy=False, order='F'), True
    else:
        return check_array(X, copy=False, order='F'), False


def _fast_dot(A, B):
    if B.shape[0] != A.shape[A.ndim - 1]:  # check adopted from '_dotblas.c'
        raise ValueError

    if A.dtype != B.dtype or any(x.dtype not in (np.float32, np.float64)
                                 for x in [A, B]):
        warnings.warn('Data must be of same type. Supported types '
                      'are 32 and 64 bit float. '
                      'Falling back to np.dot.', NonBLASDotWarning)
        raise ValueError

    if min(A.shape) == 1 or min(B.shape) == 1 or A.ndim != 2 or B.ndim != 2:
        raise ValueError

    # scipy 0.9 compliant API
    dot = linalg.get_blas_funcs(['gemm'], (A, B))[0]
    A, trans_a = _impose_f_order(A)
    B, trans_b = _impose_f_order(B)
    return dot(alpha=1.0, a=A, b=B, trans_a=trans_a, trans_b=trans_b)


def _have_blas_gemm():
    try:
        linalg.get_blas_funcs(['gemm'])
        return True
    except (AttributeError, ValueError):
        warnings.warn('Could not import BLAS, falling back to np.dot')
        return False


# Only use fast_dot for older NumPy; newer ones have tackled the speed issue.
if np_version < (1, 7, 2) and _have_blas_gemm():
    def fast_dot(A, B):
        """Compute fast dot products directly calling BLAS.

        This function calls BLAS directly while warranting Fortran contiguity.
        This helps avoiding extra copies `np.dot` would have created.
        For details see section `Linear Algebra on large Arrays`:
        http://wiki.scipy.org/PerformanceTips

        Parameters
        ----------
        A, B: instance of np.ndarray
            Input arrays. Arrays are supposed to be of the same dtype and to
            have exactly 2 dimensions. Currently only floats are supported.
            In case these requirements aren't met np.dot(A, B) is returned
            instead. To activate the related warning issued in this case
            execute the following lines of code:

            >> import warnings
            >> from sklearn.utils.validation import NonBLASDotWarning
            >> warnings.simplefilter('always', NonBLASDotWarning)
        """
        try:
            return _fast_dot(A, B)
        except ValueError:
            # Maltyped or malformed data.
            return np.dot(A, B)
else:
    fast_dot = np.dot


def density(w, **kwargs):
    """Compute density of a sparse vector

    Return a value between 0 and 1
    """
    if hasattr(w, "toarray"):
        d = float(w.nnz) / (w.shape[0] * w.shape[1])
    else:
        d = 0 if w is None else float((w != 0).sum()) / w.size
    return d


def safe_sparse_dot(a, b, dense_output=False):
    """Dot product that handle the sparse matrix case correctly

    Uses BLAS GEMM as replacement for numpy.dot where possible
    to avoid unnecessary copies.
    """
    if issparse(a) or issparse(b):
        ret = a * b
        if dense_output and hasattr(ret, "toarray"):
            ret = ret.toarray()
        return ret
    else:
        return fast_dot(a, b)


def randomized_range_finder(A, size, n_iter, random_state=None):
    """Computes an orthonormal matrix whose range approximates the range of A.

    Parameters
    ----------
    A: 2D array
        The input data matrix
    size: integer
        Size of the return array
    n_iter: integer
        Number of power iterations used to stabilize the result
    random_state: RandomState or an int seed (0 by default)
        A random number generator instance

    Returns
    -------
    Q: 2D array
        A (size x size) projection matrix, the range of which
        approximates well the range of the input matrix A.

    Notes
    -----

    Follows Algorithm 4.3 of
    Finding structure with randomness: Stochastic algorithms for constructing
    approximate matrix decompositions
    Halko, et al., 2009 (arXiv:909) http://arxiv.org/pdf/0909.4061
    """
    random_state = check_random_state(random_state)

    # generating random gaussian vectors r with shape: (A.shape[1], size)
    R = random_state.normal(size=(A.shape[1], size))

    # sampling the range of A using by linear projection of r
    Y = safe_sparse_dot(A, R)
    del R

    # perform power iterations with Y to further 'imprint' the top
    # singular vectors of A in Y
    for i in xrange(n_iter):
        Y = safe_sparse_dot(A, safe_sparse_dot(A.T, Y))

    # extracting an orthonormal basis of the A range samples
    Q, R = linalg.qr(Y, mode='economic')
    return Q


def randomized_svd(M, n_components, n_oversamples=10, n_iter=0,
                   transpose='auto', flip_sign=True, random_state=0):
    """Computes a truncated randomized SVD

    Parameters
    ----------
    M: ndarray or sparse matrix
        Matrix to decompose

    n_components: int
        Number of singular values and vectors to extract.

    n_oversamples: int (default is 10)
        Additional number of random vectors to sample the range of M so as
        to ensure proper conditioning. The total number of random vectors
        used to find the range of M is n_components + n_oversamples.

    n_iter: int (default is 0)
        Number of power iterations (can be used to deal with very noisy
        problems).

    transpose: True, False or 'auto' (default)
        Whether the algorithm should be applied to M.T instead of M. The
        result should approximately be the same. The 'auto' mode will
        trigger the transposition if M.shape[1] > M.shape[0] since this
        implementation of randomized SVD tend to be a little faster in that
        case).

    flip_sign: boolean, (True by default)
        The output of a singular value decomposition is only unique up to a
        permutation of the signs of the singular vectors. If `flip_sign` is
        set to `True`, the sign ambiguity is resolved by making the largest
        loadings for each component in the left singular vectors positive.

    random_state: RandomState or an int seed (0 by default)
        A random number generator instance to make behavior

    Notes
    -----
    This algorithm finds a (usually very good) approximate truncated
    singular value decomposition using randomization to speed up the
    computations. It is particularly fast on large matrices on which
    you wish to extract only a small number of components.

    References
    ----------
    * Finding structure with randomness: Stochastic algorithms for constructing
      approximate matrix decompositions
      Halko, et al., 2009 http://arxiv.org/abs/arXiv:0909.4061

    * A randomized algorithm for the decomposition of matrices
      Per-Gunnar Martinsson, Vladimir Rokhlin and Mark Tygert
    """
    random_state = check_random_state(random_state)
    n_random = n_components + n_oversamples
    n_samples, n_features = M.shape

    if transpose == 'auto' and n_samples > n_features:
        transpose = True
    if transpose:
        # this implementation is a bit faster with smaller shape[1]
        M = M.T

    Q = randomized_range_finder(M, n_random, n_iter, random_state)

    # project M to the (k + p) dimensional space using the basis vectors
    B = safe_sparse_dot(Q.T, M)

    # compute the SVD on the thin matrix: (k + p) wide
    Uhat, s, V = linalg.svd(B, full_matrices=False)
    del B
    U = np.dot(Q, Uhat)

    if flip_sign:
        U, V = svd_flip(U, V)

    if transpose:
        # transpose back the results according to the input convention
        return V[:n_components, :].T, s[:n_components], U[:, :n_components].T
    else:
        return U[:, :n_components], s[:n_components], V[:n_components, :]


def logsumexp(arr, axis=0):
    """Computes the sum of arr assuming arr is in the log domain.

    Returns log(sum(exp(arr))) while minimizing the possibility of
    over/underflow.

    Examples
    --------

    >>> import numpy as np
    >>> from sklearn.utils.extmath import logsumexp
    >>> a = np.arange(10)
    >>> np.log(np.sum(np.exp(a)))
    9.4586297444267107
    >>> logsumexp(a)
    9.4586297444267107
    """
    arr = np.rollaxis(arr, axis)
    # Use the max to normalize, as with the log this is what accumulates
    # the less errors
    vmax = arr.max(axis=0)
    out = np.log(np.sum(np.exp(arr - vmax), axis=0))
    out += vmax
    return out


def weighted_mode(a, w, axis=0):
    """Returns an array of the weighted modal (most common) value in a

    If there is more than one such value, only the first is returned.
    The bin-count for the modal bins is also returned.

    This is an extension of the algorithm in scipy.stats.mode.

    Parameters
    ----------
    a : array_like
        n-dimensional array of which to find mode(s).
    w : array_like
        n-dimensional array of weights for each value
    axis : int, optional
        Axis along which to operate. Default is 0, i.e. the first axis.

    Returns
    -------
    vals : ndarray
        Array of modal values.
    score : ndarray
        Array of weighted counts for each mode.

    Examples
    --------
    >>> from sklearn.utils.extmath import weighted_mode
    >>> x = [4, 1, 4, 2, 4, 2]
    >>> weights = [1, 1, 1, 1, 1, 1]
    >>> weighted_mode(x, weights)
    (array([ 4.]), array([ 3.]))

    The value 4 appears three times: with uniform weights, the result is
    simply the mode of the distribution.

    >>> weights = [1, 3, 0.5, 1.5, 1, 2] # deweight the 4's
    >>> weighted_mode(x, weights)
    (array([ 2.]), array([ 3.5]))

    The value 2 has the highest score: it appears twice with weights of
    1.5 and 2: the sum of these is 3.

    See Also
    --------
    scipy.stats.mode
    """
    if axis is None:
        a = np.ravel(a)
        w = np.ravel(w)
        axis = 0
    else:
        a = np.asarray(a)
        w = np.asarray(w)
        axis = axis

    if a.shape != w.shape:
        w = np.zeros(a.shape, dtype=w.dtype) + w

    scores = np.unique(np.ravel(a))       # get ALL unique values
    testshape = list(a.shape)
    testshape[axis] = 1
    oldmostfreq = np.zeros(testshape)
    oldcounts = np.zeros(testshape)
    for score in scores:
        template = np.zeros(a.shape)
        ind = (a == score)
        template[ind] = w[ind]
        counts = np.expand_dims(np.sum(template, axis), axis)
        mostfrequent = np.where(counts > oldcounts, score, oldmostfreq)
        oldcounts = np.maximum(counts, oldcounts)
        oldmostfreq = mostfrequent
    return mostfrequent, oldcounts


def pinvh(a, cond=None, rcond=None, lower=True):
    """Compute the (Moore-Penrose) pseudo-inverse of a hermetian matrix.

    Calculate a generalized inverse of a symmetric matrix using its
    eigenvalue decomposition and including all 'large' eigenvalues.

    Parameters
    ----------
    a : array, shape (N, N)
        Real symmetric or complex hermetian matrix to be pseudo-inverted

    cond : float or None, default None
        Cutoff for 'small' eigenvalues.
        Singular values smaller than rcond * largest_eigenvalue are considered
        zero.

        If None or -1, suitable machine precision is used.

    rcond : float or None, default None (deprecated)
        Cutoff for 'small' eigenvalues.
        Singular values smaller than rcond * largest_eigenvalue are considered
        zero.

        If None or -1, suitable machine precision is used.
 
    lower : boolean
        Whether the pertinent array data is taken from the lower or upper
        triangle of a. (Default: lower)

    Returns
    -------
    B : array, shape (N, N)

    Raises
    ------
    LinAlgError
        If eigenvalue does not converge

    Examples
    --------
    >>> import numpy as np
    >>> a = np.random.randn(9, 6)
    >>> a = np.dot(a, a.T)
    >>> B = pinvh(a)
    >>> np.allclose(a, np.dot(a, np.dot(B, a)))
    True
    >>> np.allclose(B, np.dot(B, np.dot(a, B)))
    True

    """
    a = np.asarray_chkfinite(a)
    s, u = linalg.eigh(a, lower=lower)

    if rcond is not None:
        cond = rcond
    if cond in [None, -1]:
        t = u.dtype.char.lower()
        factor = {'f': 1E3, 'd': 1E6}
        cond = factor[t] * np.finfo(t).eps

    # unlike svd case, eigh can lead to negative eigenvalues
    above_cutoff = (abs(s) > cond * np.max(abs(s)))
    psigma_diag = np.zeros_like(s)
    psigma_diag[above_cutoff] = 1.0 / s[above_cutoff]

    return np.dot(u * psigma_diag, np.conjugate(u).T)


def cartesian(arrays, out=None):
    """Generate a cartesian product of input arrays.

    Parameters
    ----------
    arrays : list of array-like
        1-D arrays to form the cartesian product of.
    out : ndarray
        Array to place the cartesian product in.

    Returns
    -------
    out : ndarray
        2-D array of shape (M, len(arrays)) containing cartesian products
        formed of input arrays.

    Examples
    --------
    >>> cartesian(([1, 2, 3], [4, 5], [6, 7]))
    array([[1, 4, 6],
           [1, 4, 7],
           [1, 5, 6],
           [1, 5, 7],
           [2, 4, 6],
           [2, 4, 7],
           [2, 5, 6],
           [2, 5, 7],
           [3, 4, 6],
           [3, 4, 7],
           [3, 5, 6],
           [3, 5, 7]])

    """
    arrays = [np.asarray(x) for x in arrays]
    shape = (len(x) for x in arrays)
    dtype = arrays[0].dtype

    ix = np.indices(shape)
    ix = ix.reshape(len(arrays), -1).T

    if out is None:
<<<<<<< HEAD
        out = np.empty([n, len(arrays)], dtype=dtype)

    m = n // arrays[0].size
    out[:, 0] = np.repeat(arrays[0], m)
    if arrays[1:]:
        cartesian(arrays[1:], out=out[0:m, 1:])
        for j in xrange(1, arrays[0].size):
            out[j * m:(j + 1) * m, 1:] = out[0:m, 1:]
=======
        out = np.empty_like(ix, dtype=dtype)

    for n, arr in enumerate(arrays):
        out[:, n] = arrays[n][ix[:, n]]

>>>>>>> 09dc09a1
    return out


def svd_flip(u, v, u_based_decision=True):
    """Sign correction to ensure deterministic output from SVD.

    Adjusts the columns of u and the rows of v such that the loadings in the
    columns in u that are largest in absolute value are always positive.

    Parameters
    ----------
    u, v : ndarray
        u and v are the output of `linalg.svd` or 
        `sklearn.utils.extmath.randomized_svd`, with matching inner dimensions
        so one can compute `np.dot(u * s, v)`.

    u_based_decision : boolean, (default=True)
        If True, use the columns of u as the basis for sign flipping. Otherwise,
        use the rows of v. The choice of which variable to base the decision on
        is generally algorithm dependent.


    Returns
    -------
    u_adjusted, v_adjusted : arrays with the same dimensions as the input.

    """
    if u_based_decision:
        # columns of u, rows of v
        max_abs_cols = np.argmax(np.abs(u), axis=0)
        signs = np.sign(u[max_abs_cols, xrange(u.shape[1])])
        u *= signs
        v *= signs[:, np.newaxis]
    else:
        # rows of v, columns of u
        max_abs_rows = np.argmax(np.abs(v), axis=1)
        signs = np.sign(v[xrange(v.shape[0]), max_abs_rows])
        u *= signs
        v *= signs[:, np.newaxis]
    return u, v


@deprecated('to be removed in 0.17; use scipy.special.expit or log_logistic')
def logistic_sigmoid(X, log=False, out=None):
    """Logistic function, ``1 / (1 + e ** (-x))``, or its log."""
    from .fixes import expit
    fn = log_logistic if log else expit
    return fn(X, out)


def log_logistic(X, out=None):
    """Compute the log of the logistic function, ``log(1 / (1 + e ** -x))``.

    This implementation is numerically stable because it splits positive and
    negative values::

        -log(1 + exp(-x_i))     if x_i > 0
        x_i - log(1 + exp(x_i)) if x_i <= 0

    For the ordinary logistic function, use ``sklearn.utils.fixes.expit``.

    Parameters
    ----------
    X: array-like, shape (M, N)
        Argument to the logistic function

    out: array-like, shape: (M, N), optional:
        Preallocated output array.

    Returns
    -------
    out: array, shape (M, N)
        Log of the logistic function evaluated at every point in x

    Notes
    -----
    See the blog post describing this implementation:
    http://fa.bianp.net/blog/2013/numerical-optimizers-for-logistic-regression/
    """
    is_1d = X.ndim == 1
    X = check_array(X, dtype=np.float)

    n_samples, n_features = X.shape

    if out is None:
        out = np.empty_like(X)

    _log_logistic_sigmoid(n_samples, n_features, X, out)

    if is_1d:
        return np.squeeze(out)
    return out


def safe_min(X):
    """Returns the minimum value of a dense or a CSR/CSC matrix.

    Adapated from http://stackoverflow.com/q/13426580

    """
    if issparse(X):
        if len(X.data) == 0:
            return 0
        m = X.data.min()
        return m if X.getnnz() == X.size else min(m, 0)
    else:
        return X.min()


def make_nonnegative(X, min_value=0):
    """Ensure `X.min()` >= `min_value`."""
    min_ = safe_min(X)
    if min_ < min_value:
        if issparse(X):
            raise ValueError("Cannot make the data matrix"
                             " nonnegative because it is sparse."
                             " Adding a value to every entry would"
                             " make it no longer sparse.")
        X = X + (min_value - min_)
    return X


def _batch_mean_variance_update(X, old_mean, old_variance, old_sample_count):
    """Calculate an average mean update and a Youngs and Cramer variance update.

    From the paper "Algorithms for computing the sample variance: analysis and
    recommendations", by Chan, Golub, and LeVeque.

    Parameters
    ----------
    X : array-like, shape (n_samples, n_features)
        Data to use for variance update

    old_mean : array-like, shape: (n_features,)

    old_variance : array-like, shape: (n_features,)

    old_sample_count : int

    Returns
    -------
    updated_mean : array, shape (n_features,)

    updated_variance : array, shape (n_features,)

    updated_sample_count : int

    References
    ----------
    T. Chan, G. Golub, R. LeVeque. Algorithms for computing the sample variance:
        recommendations, The American Statistician, Vol. 37, No. 3, pp. 242-247

    """
    new_sum = X.sum(axis=0)
    new_variance = X.var(axis=0) * X.shape[0]
    old_sum = old_mean * old_sample_count
    n_samples = X.shape[0]
    updated_sample_count = old_sample_count + n_samples
    partial_variance = old_sample_count / (n_samples * updated_sample_count) * (
        n_samples / old_sample_count * old_sum - new_sum) ** 2
    unnormalized_variance = old_variance * old_sample_count + new_variance + \
        partial_variance
    return ((old_sum + new_sum) / updated_sample_count,
            unnormalized_variance / updated_sample_count,
            updated_sample_count)


def _deterministic_vector_sign_flip(u):
    """Modify the sign of vectors for reproducibility
    
    Flips the sign of elements of all the vectors (rows of u) such that
    the absolute maximum element of each vector is positive.

    Parameters
    ----------
    u : ndarray
        Array with vectors as its rows.

    Returns
    -------
    u_flipped : ndarray with same shape as u
        Array with the sign flipped vectors as its rows.
    """
    max_abs_rows = np.argmax(np.abs(u), axis=1)
    signs = np.sign(u[range(u.shape[0]), max_abs_rows])
    u *= signs[:, np.newaxis]
    return u<|MERGE_RESOLUTION|>--- conflicted
+++ resolved
@@ -522,22 +522,11 @@
     ix = ix.reshape(len(arrays), -1).T
 
     if out is None:
-<<<<<<< HEAD
-        out = np.empty([n, len(arrays)], dtype=dtype)
-
-    m = n // arrays[0].size
-    out[:, 0] = np.repeat(arrays[0], m)
-    if arrays[1:]:
-        cartesian(arrays[1:], out=out[0:m, 1:])
-        for j in xrange(1, arrays[0].size):
-            out[j * m:(j + 1) * m, 1:] = out[0:m, 1:]
-=======
         out = np.empty_like(ix, dtype=dtype)
 
     for n, arr in enumerate(arrays):
         out[:, n] = arrays[n][ix[:, n]]
 
->>>>>>> 09dc09a1
     return out
 
 
